// Copyright 2020 The Evcxr Authors.
//
// Licensed under the Apache License, Version 2.0 <LICENSE or
// https://www.apache.org/licenses/LICENSE-2.0> or the MIT license <LICENSE
// or https://opensource.org/licenses/MIT>, at your option. This file may not be
// copied, modified, or distributed except according to those terms.

use crate::cargo_metadata;
use crate::child_process::ChildProcess;
use crate::code_block::CodeBlock;
use crate::code_block::CodeKind;
use crate::code_block::Segment;
use crate::code_block::UserCodeInfo;
use crate::crate_config::ExternalCrate;
use crate::errors::bail;
use crate::errors::CompilationError;
use crate::errors::Error;
use crate::errors::Span;
use crate::errors::SpannedMessage;
use crate::evcxr_internal_runtime;
use crate::item;
use crate::module::Module;
use crate::module::SoFile;
use crate::runtime;
use crate::rust_analyzer::Completions;
use crate::rust_analyzer::RustAnalyzer;
use crate::rust_analyzer::TypeName;
use crate::rust_analyzer::VariableInfo;
use crate::toml_parse;
use crate::use_trees::Import;
use anyhow::Result;
use once_cell::sync::Lazy;
use ra_ap_ide::TextRange;
use ra_ap_syntax::ast;
use ra_ap_syntax::AstNode;
use ra_ap_syntax::SyntaxKind;
use ra_ap_syntax::SyntaxNode;
use regex::Regex;
use std::collections::HashMap;
use std::collections::HashSet;
use std::ffi::OsString;
use std::path::Path;
use std::path::PathBuf;
use std::process::Command;
use std::sync::Arc;
use std::sync::Mutex;
use std::time::Duration;
use std::time::Instant;

pub struct EvalContext {
    // Order is important here. We need to drop child_process before _tmpdir,
    // since if the subprocess hasn't terminated before we clean up the temporary
    // directory, then on some platforms (e.g. Windows), files in the temporary
    // directory will still be locked, so won't be deleted.
    child_process: ChildProcess,
    // Our tmpdir if EVCXR_TMPDIR wasn't set - Drop causes tmpdir to be cleaned up.
    _tmpdir: Option<tempfile::TempDir>,
    module: Module,
    committed_state: ContextState,
    stdout_sender: crossbeam_channel::Sender<String>,
    analyzer: RustAnalyzer,
    initial_config: Config,
}

#[derive(Clone, Debug)]
pub(crate) struct Config {
    pub(crate) tmpdir: PathBuf,
    pub(crate) debug_mode: bool,
    // Whether we should preserve variables that are Copy when a panic occurs.
    // Sounds good, but unfortunately doing so currently requires an extra build
    // attempt to determine if the type of the variable is copy.
    pub(crate) preserve_vars_on_panic: bool,
    output_format: String,
    display_types: bool,
    /// Whether to try to display the final expression. Currently this needs to
    /// be turned off when doing tab completion or cargo check, but otherwise it
    /// should always be on.
    display_final_expression: bool,
    /// Whether to expand and deduplicate use statements. We need to be able to
    /// turn this off in order for tab-completion of use statements to work, but
    /// otherwise this should always be on.
    expand_use_statements: bool,
    pub(crate) opt_level: String,
    error_fmt: &'static ErrorFormat,
    /// Whether to pass -Ztime-passes to the compiler and print the result.
    /// Causes the nightly compiler, which must be installed to be selected.
    pub(crate) time_passes: bool,
    pub(crate) linker: String,
    pub(crate) codegen_backend: Option<String>,
    pub(crate) sccache: Option<PathBuf>,
    /// Whether to attempt to avoid network access.
    pub(crate) offline_mode: bool,
    pub(crate) toolchain: String,
    cargo_path: PathBuf,
    pub(crate) rustc_path: PathBuf,
    cache_bytes: u64,
    /// A string of the form "core:/path/to/libstd-...so". This must be libstd that corresponds to
    /// the rust compiler in `rustc_path` so must be updated whenever `rustc_path` is updated.
    pub(crate) core_extern: OsString,
    /// The host target that we're compiling for. e.g. x86_64-unknown-linux-gnu
    pub(crate) target: String,
    pub(crate) allow_static_linking: bool,
    pub(crate) build_envs: HashMap<String, String>,
    subprocess_path: PathBuf,
}

#[derive(Default)]
pub(crate) struct InitConfig {
    tmpdir: Option<PathBuf>,
    pub(crate) init: Option<PathBuf>,
    pub(crate) prelude: Option<PathBuf>,
}

impl InitConfig {
    fn check_if_exists(path: &Path) -> bool {
        path.join("evcxr.toml").exists()
    }

    fn parse_from_current_dir(path: &Path) -> Result<Self, Error> {
        let mut res = InitConfig::default();
        let lines = std::fs::read_to_string(path.join("evcxr.toml"))?;
        let mut is_start = false;
        fn modify_value(value: &str) -> Result<&str, Error> {
            let res = value
                .trim()
                .strip_prefix('"')
                .ok_or_else(|| Error::Message("Syntax is wrong".into()))?
                .strip_suffix('"')
                .ok_or_else(|| Error::Message("Syntax is wrong".into()))?;
            Ok(res)
        }
        for line in lines.lines() {
            if line.trim() == "[config]" {
                is_start = true;
                continue;
            }
            if !is_start {
                continue;
            }
            if let Some((key, value)) = line.split_once('=') {
                let key = key.trim();
                let value = modify_value(value)?;
                match key {
                    "tmpdir" => {
                        res.tmpdir = PathBuf::from(value).into();
                    }
                    "init" => {
                        res.init = PathBuf::from(value).into();
                    }
                    "prelude" => {
                        res.prelude = PathBuf::from(value).into();
                    }
                    _ => {}
                }
            }
        }
        Ok(res)
    }

    fn parse_from_config_dir(path: &Path) -> Result<Self, Error> {
        let mut res = InitConfig::default();
        let init_path = path.join("init.evcxr");
        if init_path.exists() {
            res.init = Some(init_path);
        }
        let prelude_path = path.join("prelude.rs");
        if prelude_path.exists() {
            res.prelude = Some(prelude_path);
        }
        Ok(res)
    }

    pub(crate) fn update(&mut self, other: Self) {
        if self.tmpdir.is_none() && other.tmpdir.is_some() {
            self.tmpdir = other.tmpdir;
        }
        if self.init.is_none() && other.init.is_some() {
            self.init = other.init;
        }
        if self.prelude.is_none() && other.prelude.is_some() {
            self.prelude = other.prelude;
        }
    }

    pub(crate) fn parse_as_one_step() -> Result<Self, Error> {
        let mut init_config = InitConfig::default();
        let current_dir = std::env::current_dir()?;
        if Self::check_if_exists(&current_dir) {
            init_config.update(Self::parse_from_current_dir(&current_dir)?);
        }
        let config_path = crate::config_dir();
        if let Some(config_path) = config_path {
            init_config.update(Self::parse_from_config_dir(&config_path)?);
        }
        if let (None, Ok(from_env)) = (&init_config.tmpdir, std::env::var("EVCXR_TMPDIR")) {
            let tmpdir_path = PathBuf::from(from_env);
            init_config.tmpdir = Some(tmpdir_path);
        }
        Ok(init_config)
    }
}

fn create_initial_config(tmpdir: PathBuf, subprocess_path: PathBuf) -> Result<Config> {
    let mut config = Config::new(tmpdir, subprocess_path)?;
    // default the linker to mold, then lld, first checking if either are installed
    // neither linkers support macos, so fallback to system (aka default)
    // https://github.com/rui314/mold/issues/132
    if !cfg!(target_os = "macos") && which::which("mold").is_ok() {
        "mold".clone_into(&mut config.linker);
    } else if !cfg!(target_os = "macos") && which::which("lld").is_ok() {
        "lld".clone_into(&mut config.linker);
    }
    Ok(config)
}

impl Config {
    pub fn new(tmpdir: PathBuf, subprocess_path: PathBuf) -> Result<Self> {
        let rustc_path = default_rustc_path()?;
        let core_extern = core_extern(&rustc_path)?;
        let target = get_host_target(Path::new(&rustc_path))?;
        Ok(Config {
            tmpdir,
            debug_mode: false,
            preserve_vars_on_panic: true,
            output_format: "{:?}".to_owned(),
            display_types: false,
            display_final_expression: true,
            expand_use_statements: true,
            opt_level: "2".to_owned(),
            error_fmt: &ERROR_FORMATS[0],
            time_passes: false,
            linker: "system".to_owned(),
            cache_bytes: 0,
            sccache: None,
            offline_mode: false,
            toolchain: String::new(),
            cargo_path: default_cargo_path()?,
            rustc_path,
            core_extern,
            target,
            // Forcing dynamic linking causes hard-to-diagnose problems in some cases, so it's off
            // by default.
            allow_static_linking: true,
            subprocess_path,
            codegen_backend: None,
            build_envs: Default::default(),
        })
    }

    pub fn set_sccache(&mut self, enabled: bool) -> Result<(), Error> {
        if enabled {
            if let Ok(path) = which::which("sccache") {
                self.sccache = Some(path);
            } else {
                bail!("Couldn't find sccache. Try running `cargo install sccache`.");
            }
        } else {
            self.sccache = None;
        }
        Ok(())
    }

    pub fn sccache(&self) -> bool {
        self.sccache.is_some()
    }

    pub fn set_cache_bytes(&mut self, bytes: u64) {
        self.cache_bytes = bytes;
    }

    pub fn cache_bytes(&self) -> u64 {
        self.cache_bytes
    }

    pub(crate) fn cargo_command(&self, command_name: &str) -> Command {
        let mut command = if self.linker == "mold" {
            Command::new("mold")
        } else {
            Command::new(&self.cargo_path)
        };
        if self.linker == "mold" {
            command.arg("-run").arg(&self.cargo_path);
        }
        if self.offline_mode {
            command.arg("--offline");
        }

        let mut rustflags = vec!["-Cprefer-dynamic".to_owned()];
        if self.linker == "lld" {
            rustflags.push(format!("-Clink-arg=-fuse-ld={}", self.linker));
        }
        if self.time_passes {
            rustflags.push("-Ztime-passes".to_owned());
        }
        if let Some(backend) = self.codegen_backend.as_ref() {
            rustflags.push(format!("-Zcodegen-backend={backend}"));
        }

        command
            .arg(command_name)
            .current_dir(self.crate_dir())
            .env("CARGO_TARGET_DIR", "target")
            .env("RUSTC", &self.rustc_path)
            .env("RUSTFLAGS", rustflags.join(" "))
            .envs(&self.build_envs)
            .env(crate::module::CORE_EXTERN_ENV, &self.core_extern);
        if self.cache_bytes > 0 {
            command.env(crate::module::CACHE_ENABLED_ENV, "1");
            command.env(
                crate::module::cache::TARGET_DIR_ENV,
                self.common_target_dir(),
            );
        }

        if command_name == "build" || command_name == "check" {
            command
                .arg("--target")
                .arg(&self.target)
                .arg("--message-format=json");
        }

        if self.allow_static_linking && self.cache_bytes == 0 {
            if let Some(sccache) = &self.sccache {
                command.env("RUSTC_WRAPPER", sccache);
            }
        } else {
            command.env("RUSTC_WRAPPER", &self.subprocess_path);
            command.env(runtime::WRAP_RUSTC_ENV, "1");
            if !self.allow_static_linking {
                command.env(runtime::FORCE_DYLIB_ENV, "1");
            }
        }

        command
    }

    pub(crate) fn crate_dir(&self) -> &Path {
        &self.tmpdir
    }

    pub(crate) fn src_dir(&self) -> PathBuf {
        self.tmpdir.join("src")
    }

    pub(crate) fn deps_dir(&self) -> PathBuf {
        self.target_dir().join("debug").join("deps")
    }

    pub(crate) fn target_dir(&self) -> PathBuf {
        self.common_target_dir().join(&self.target)
    }

    pub(crate) fn common_target_dir(&self) -> PathBuf {
        self.tmpdir.join("target")
    }
}

#[derive(Debug)]
struct ErrorFormat {
    format_str: &'static str,
    format_trait: &'static str,
}

static ERROR_FORMATS: &[ErrorFormat] = &[
    ErrorFormat {
        format_str: "{}",
        format_trait: "std::fmt::Display",
    },
    ErrorFormat {
        format_str: "{:?}",
        format_trait: "std::fmt::Debug",
    },
    ErrorFormat {
        format_str: "{:#?}",
        format_trait: "std::fmt::Debug",
    },
];

const SEND_TEXT_PLAIN_DEF: &str = stringify!(
    fn evcxr_send_text_plain(text: &str) {
        use std::io::Write;
        use std::io::{self};
        fn try_send_text(text: &str) -> io::Result<()> {
            let stdout = io::stdout();
            let mut output = stdout.lock();
            output.write_all(b"EVCXR_BEGIN_CONTENT text/plain\n")?;
            output.write_all(text.as_bytes())?;
            output.write_all(b"\nEVCXR_END_CONTENT\n")?;
            Ok(())
        }
        if let Err(error) = try_send_text(text) {
            eprintln!("Failed to send content to parent: {:?}", error);
            std::process::exit(1);
        }
    }
);

const GET_TYPE_NAME_DEF: &str = stringify!(
    /// Shorten a type name. Convert "core::option::Option<alloc::string::String>" into "Option<String>".
    pub fn evcxr_shorten_type(t: &str) -> String {
        // This could have been done easily with regex, but we must only depend on stdlib.
        // We go over the string backwards, and remove all alphanumeric and ':' chars following a ':'.
        let mut r = String::with_capacity(t.len());
        let mut is_skipping = false;
        for c in t.chars().rev() {
            if !is_skipping {
                if c == ':' {
                    is_skipping = true;
                } else {
                    r.push(c);
                }
            } else {
                if !c.is_alphanumeric() && c != '_' && c != ':' {
                    is_skipping = false;
                    r.push(c);
                }
            }
        }
        r.chars().rev().collect()
    }

    fn evcxr_get_type_name<T>(_: &T) -> String {
        evcxr_shorten_type(std::any::type_name::<T>())
    }
);

const PANIC_NOTIFICATION: &str = "EVCXR_PANIC_NOTIFICATION";

// Outputs from an EvalContext. This is a separate struct since users may want
// destructure this and pass its components to separate threads.
pub struct EvalContextOutputs {
    pub stdout: crossbeam_channel::Receiver<String>,
    pub stderr: crossbeam_channel::Receiver<String>,
}

#[non_exhaustive]
#[derive(Debug, Clone)]
pub struct InputRequest {
    pub prompt: String,
    pub is_password: bool,
}

pub struct EvalCallbacks<'a> {
    pub input_reader: &'a dyn Fn(InputRequest) -> String,
}

fn default_input_reader(_: InputRequest) -> String {
    String::new()
}

impl<'a> Default for EvalCallbacks<'a> {
    fn default() -> Self {
        EvalCallbacks {
            input_reader: &default_input_reader,
        }
    }
}

impl EvalContext {
    pub fn new() -> Result<(EvalContext, EvalContextOutputs), Error> {
        fix_path();

        let current_exe = std::env::current_exe()?;
        Self::with_subprocess_command(std::process::Command::new(current_exe))
    }

    fn apply_platform_specific_vars(config: &Config, command: &mut std::process::Command) {
        if cfg!(not(windows)) {
            return;
        }
        // Windows doesn't support rpath, so we need to set PATH so that it
        // knows where to find dlls.
        let mut path_var_value = OsString::new();
        path_var_value.push(&config.deps_dir());
        path_var_value.push(";");

        let mut sysroot_command = std::process::Command::new("rustc");
        sysroot_command.arg("--print").arg("sysroot");
        path_var_value.push(format!(
            "{}\\bin;",
            String::from_utf8_lossy(&sysroot_command.output().unwrap().stdout).trim()
        ));
        path_var_value.push(std::env::var("PATH").unwrap_or_default());

        command.env("PATH", path_var_value);
    }

    #[doc(hidden)]
    pub fn new_for_testing() -> (EvalContext, EvalContextOutputs) {
        let testing_runtime_path = std::env::current_exe()
            .unwrap()
            .parent()
            .unwrap()
            .parent()
            .unwrap()
            .join("testing_runtime");
        let (mut context, outputs) =
            EvalContext::with_subprocess_command(std::process::Command::new(testing_runtime_path))
                .unwrap();
        let mut state = context.state();
        state.set_offline_mode(true);
        context.commit_state(state);
        (context, outputs)
    }

    pub fn with_subprocess_command(
        mut subprocess_command: std::process::Command,
    ) -> Result<(EvalContext, EvalContextOutputs), Error> {
<<<<<<< HEAD
        let mut opt_tmpdir = None;
        let mut tmpdir_path;
        let init_config = InitConfig::parse_as_one_step()?;
        if let Some(from_config) = init_config.tmpdir {
            tmpdir_path = from_config;
        } else {
            let tmpdir = tempfile::tempdir()?;
            tmpdir_path = PathBuf::from(tmpdir.path());
            opt_tmpdir = Some(tmpdir);
        }
        if !tmpdir_path.is_absolute() {
            tmpdir_path = std::env::current_dir()?.join(tmpdir_path);
        }
=======
        let parsed_config = toml_parse::ConfigToml::find_then_parse()?;
        let tmpdir_var = parsed_config.get_tmp_dir()?;
        let tmpdir_path = tmpdir_var.get_path()?;
        let opt_tmpdir = tmpdir_var.get_opt_tmpdir();
>>>>>>> 877bb353
        let analyzer = RustAnalyzer::new(&tmpdir_path)?;
        let module = Module::new()?;
        let mut initial_config =
            create_initial_config(tmpdir_path, subprocess_command.get_program().into())?;
        parsed_config.update_config(&mut initial_config)?;
        Self::apply_platform_specific_vars(&initial_config, &mut subprocess_command);

        let (stdout_sender, stdout_receiver) = crossbeam_channel::unbounded();
        let (stderr_sender, stderr_receiver) = crossbeam_channel::unbounded();
        let child_process = ChildProcess::new(subprocess_command, stderr_sender)?;
        let initial_state = ContextState::new(initial_config.clone());
        let mut context = EvalContext {
            _tmpdir: opt_tmpdir,
            committed_state: initial_state,
            module,
            child_process,
            stdout_sender,
            analyzer,
            initial_config,
        };
        let outputs = EvalContextOutputs {
            stdout: stdout_receiver,
            stderr: stderr_receiver,
        };
        if context.committed_state.linker() == "lld" && context.eval("42").is_err() {
            context.committed_state.set_linker("system".to_owned());
        } else {
            // We need to eval something anyway, otherwise rust-analyzer crashes when trying to get
            // completions. Not 100% sure. Just writing Cargo.toml isn't sufficient.
            if let Err(error) = context.eval("42") {
                drop(context);
                let mut stderr = String::new();
                while let Ok(line) = outputs.stderr.recv() {
                    stderr.push_str(&line);
                    stderr.push('\n');
                }
                return Err(format!("{stderr}{error}").into());
            }
        }
        context.initial_config = context.committed_state.config.clone();
        Ok((context, outputs))
    }

    /// Returns a new context state, suitable for passing to `eval` after
    /// optionally calling things like `add_dep`.
    pub fn state(&self) -> ContextState {
        self.committed_state.clone()
    }

    /// Evaluates the supplied Rust code.
    pub fn eval(&mut self, code: &str) -> Result<EvalOutputs, Error> {
        self.eval_with_state(code, self.state())
    }

    pub fn eval_with_state(
        &mut self,
        code: &str,
        state: ContextState,
    ) -> Result<EvalOutputs, Error> {
        let (user_code, code_info) = CodeBlock::from_original_user_code(code);
        self.eval_with_callbacks(user_code, state, &code_info, &mut EvalCallbacks::default())
    }

    pub(crate) fn check(
        &mut self,
        user_code: CodeBlock,
        mut state: ContextState,
        code_info: &UserCodeInfo,
    ) -> Result<Vec<CompilationError>, Error> {
        state.config.display_final_expression = false;
        state.config.expand_use_statements = false;
        let user_code = state.apply(user_code, &code_info.nodes)?;
        let code = state.analysis_code(user_code.clone());
        let errors = self.module.check(&code, &state.config)?;
        Ok(state.apply_custom_errors(errors, &user_code, code_info))
    }

    /// Evaluates the supplied Rust code.
    pub(crate) fn eval_with_callbacks(
        &mut self,
        user_code: CodeBlock,
        mut state: ContextState,
        code_info: &UserCodeInfo,
        callbacks: &mut EvalCallbacks,
    ) -> Result<EvalOutputs, Error> {
        if user_code.is_empty()
            && !self
                .committed_state
                .state_change_can_fail_compilation(&state)
        {
            self.commit_state(state);
            return Ok(EvalOutputs::default());
        }
        let mut phases = PhaseDetailsBuilder::new();
        let code_out = state.apply(user_code.clone(), &code_info.nodes)?;

        let mut outputs =
            match self.run_statements(code_out, code_info, &mut state, &mut phases, callbacks) {
                error @ Err(Error::SubprocessTerminated(_)) => {
                    self.restart_child_process()?;
                    return error;
                }
                Err(Error::CompilationErrors(errors)) => {
                    let mut errors = state.apply_custom_errors(errors, &user_code, code_info);
                    // If we have any errors in user code then remove all errors that aren't from user
                    // code.
                    if errors.iter().any(|error| error.is_from_user_code()) {
                        errors.retain(|error| error.is_from_user_code())
                    }
                    return Err(Error::CompilationErrors(errors));
                }
                error @ Err(_) => return error,
                Ok(x) => x,
            };

        // Once, we reach here, our code has successfully executed, so we
        // conclude that variable changes are now applied.
        self.commit_state(state);

        phases.phase_complete("Execution");
        outputs.phases = phases.phases;

        Ok(outputs)
    }

    pub(crate) fn completions(
        &mut self,
        user_code: CodeBlock,
        mut state: ContextState,
        nodes: &[SyntaxNode],
        offset: usize,
    ) -> Result<Completions> {
        // Wrapping the final expression in order to display it might interfere
        // with completions on that final expression.
        state.config.display_final_expression = false;
        // Expanding use statements would prevent us from tab-completing those
        // use statements, since we lose information about where each bit came
        // from when we expand. This could be fixed with some work, but there's
        // not really any downside to turn it off here. It'll produce errors,
        // but those errors don't effect the analysis needed for completions.
        state.config.expand_use_statements = false;
        let user_code = state.apply(user_code, nodes)?;
        let code = state.analysis_code(user_code);
        let wrapped_offset = code.user_offset_to_output_offset(offset)?;

        if state.config.debug_mode {
            let mut s = code.code_string();
            s.insert_str(wrapped_offset, "<|>");
            println!("=========\n{s}\n==========");
        }

        self.analyzer.set_source(code.code_string())?;
        let mut completions = self.analyzer.completions(wrapped_offset)?;
        completions.start_offset = code.output_offset_to_user_offset(completions.start_offset)?;
        completions.end_offset = code.output_offset_to_user_offset(completions.end_offset)?;
        // Filter internal identifiers.
        completions.completions.retain(|c| {
            c.code != "evcxr_variable_store"
                && c.code != "evcxr_internal_runtime"
                && c.code != "evcxr_analysis_wrapper"
        });
        Ok(completions)
    }

    pub fn hover(&mut self, code: &str, state: &mut ContextState) -> Result<(String, String)> {
        let (modified_code, hover_offset) = if code == "let" {
            (String::from("let _ = 1;"), 0)
        } else if code.ends_with('(') {
            //If code is a function like `Option::ok_or_else`, the hover works fine, but if it is
            // method like `None.ok_or_else`, the hover show nothing, in order to show that, the code
            // has to end with "(", like `None.ok_or_else(`
            (format!("{});", code), code.len() - 1)
        } else {
            (format!("{};", code), code.len())
        };
        let (user_code, code_info) = CodeBlock::from_original_user_code(&modified_code);
        let user_code = state.apply(user_code, &code_info.nodes)?;
        let pad_code = state.analysis_code(user_code);
        self.analyzer.set_source(pad_code.code_string())?;
        let wrapped_offset = pad_code.user_offset_to_output_offset(hover_offset)? as u32;
        let text_range = TextRange::new(wrapped_offset.into(), wrapped_offset.into());
        let hover_text = self.analyzer.hover(text_range, false)?;
        let hover_markdown = self.analyzer.hover(text_range, true)?;
        match (hover_text, hover_markdown) {
            (Some(data_text), Some(data_markdown)) => Ok((
                data_text.info.markup.into(),
                data_markdown.info.markup.into(),
            )),
            _ => Ok((
                "No documentation found".into(),
                "No documentation found".into(),
            )),
        }
    }

    pub fn last_source(&self) -> Result<String, std::io::Error> {
        std::fs::read_to_string(self.state().config.src_dir().join("lib.rs"))
    }

    pub fn set_opt_level(&mut self, level: &str) -> Result<(), Error> {
        self.committed_state.set_opt_level(level)
    }

    pub fn set_time_passes(&mut self, value: bool) {
        self.committed_state.set_time_passes(value);
    }

    pub fn set_preserve_vars_on_panic(&mut self, value: bool) {
        self.committed_state.set_preserve_vars_on_panic(value);
    }

    pub fn set_error_format(&mut self, value: &str) -> Result<(), Error> {
        self.committed_state.set_error_format(value)
    }

    pub fn variables_and_types(&self) -> impl Iterator<Item = (&str, &str)> {
        self.committed_state
            .variable_states
            .iter()
            .map(|(v, t)| (v.as_str(), t.type_name.as_str()))
    }

    pub fn defined_item_names(&self) -> impl Iterator<Item = &str> {
        self.committed_state
            .items_by_name
            .keys()
            .map(String::as_str)
    }

    // Clears all state, while keeping tmpdir. This allows us to effectively
    // restart, but without having to recompile any external crates we'd already
    // compiled. Config is preserved.
    pub fn clear(&mut self) -> Result<(), Error> {
        self.committed_state = self.cleared_state();
        self.restart_child_process()
    }

    /// Returns the state that would result from clearing. Config is preserved. Nothing is done to
    /// the subprocess.
    pub(crate) fn cleared_state(&self) -> ContextState {
        ContextState::new(self.committed_state.config.clone())
    }

    pub fn reset_config(&mut self) {
        self.committed_state.config = self.initial_config.clone();
    }

    pub fn process_handle(&self) -> Arc<Mutex<std::process::Child>> {
        self.child_process.process_handle()
    }

    pub(crate) fn restart_child_process(&mut self) -> Result<(), Error> {
        self.committed_state.variable_states.clear();
        self.committed_state.stored_variable_states.clear();
        self.child_process = self.child_process.restart()?;
        Ok(())
    }

    pub(crate) fn last_compile_dir(&self) -> &Path {
        self.committed_state.config.crate_dir()
    }

    fn commit_state(&mut self, mut state: ContextState) {
        for variable_state in state.variable_states.values_mut() {
            // This span only makes sense when the variable is first defined.
            variable_state.definition_span = None;
        }
        state
            .stored_variable_states
            .clone_from(&state.variable_states);
        state.commit_old_user_code();
        self.committed_state = state;
    }

    fn run_statements(
        &mut self,
        mut user_code: CodeBlock,
        code_info: &UserCodeInfo,
        state: &mut ContextState,
        phases: &mut PhaseDetailsBuilder,
        callbacks: &mut EvalCallbacks,
    ) -> Result<EvalOutputs, Error> {
        self.write_cargo_toml(state)?;
        let analysis_code = state.analysis_code(user_code.clone());
        if let Err(errors) = self.fix_variable_types(state, analysis_code) {
            let mut check_res = self.check(user_code.clone(), state.clone(), code_info)?;
            if !check_res.is_empty() {
                // Do one round of trying to fix errors, otherwise code like the following can end
                // up reporting `evcxr_display` not found. `fn foo<T: Default>() -> T
                // {Default::default()} let v1 = foo(); "bar"`
                let mut fixed = HashSet::new();
                for error in &check_res {
                    self.attempt_to_fix_error(error, &mut user_code, state, &mut fixed)?;
                }
                if !fixed.is_empty() {
                    check_res = self.check(user_code.clone(), state.clone(), code_info)?;
                }
                if !check_res.is_empty() {
                    return Err(Error::CompilationErrors(check_res));
                }
            }
            return Err(errors);
        }
        // In some circumstances we may need a few tries before we get the code right. Note that
        // we'll generally give up sooner than this if there's nothing left that we think we can
        // fix. The limit is really to prevent retrying indefinitely in case our "fixing" of things
        // somehow ends up flip-flopping back and forth. Not sure how that could happen, but best to
        // avoid any infinite loops.
        let mut remaining_retries = 5;
        // TODO: Now that we have rust analyzer, we can probably with a bit of work obtain all the
        // information we need without relying on compilation errors. See if we can get rid of this.
        loop {
            // Try to compile and run the code.
            let result = self.try_run_statements(
                user_code.clone(),
                state,
                state.compilation_mode(),
                phases,
                callbacks,
            );
            match result {
                Ok(execution_artifacts) => {
                    return Ok(execution_artifacts.output);
                }

                Err(Error::CompilationErrors(errors)) => {
                    // If we failed to compile, attempt to deal with the first
                    // round of compilation errors by adjusting variable types,
                    // whether they've been moved into the catch_unwind block
                    // etc.
                    if remaining_retries > 0 {
                        let mut fixed = HashSet::new();
                        for error in &errors {
                            self.attempt_to_fix_error(error, &mut user_code, state, &mut fixed)?;
                        }
                        if !fixed.is_empty() {
                            remaining_retries -= 1;
                            let fixed_sorted: Vec<_> = fixed.into_iter().collect();
                            phases.phase_complete(&fixed_sorted.join("|"));
                            continue;
                        }
                    }
                    if !user_code.is_empty() {
                        // We have user code and it appears to have an error, recompile without
                        // catch_unwind to try and get a better error message. e.g. we don't want the
                        // user to see messages like "cannot borrow immutable captured outer variable in
                        // an `FnOnce` closure `a` as mutable".
                        self.try_run_statements(
                            user_code,
                            state,
                            CompilationMode::NoCatchExpectError,
                            phases,
                            callbacks,
                        )?;
                    }
                    return Err(Error::CompilationErrors(errors));
                }

                Err(Error::TypeRedefinedVariablesLost(variables)) => {
                    for variable in &variables {
                        state.variable_states.remove(variable);
                        state.stored_variable_states.remove(variable);
                        self.committed_state.variable_states.remove(variable);
                        self.committed_state.stored_variable_states.remove(variable);
                    }
                    remaining_retries -= 1;
                }
                Err(error) => return Err(error),
            }
        }
    }

    fn try_run_statements(
        &mut self,
        user_code: CodeBlock,
        state: &mut ContextState,
        compilation_mode: CompilationMode,
        phases: &mut PhaseDetailsBuilder,
        callbacks: &mut EvalCallbacks,
    ) -> Result<ExecutionArtifacts, Error> {
        let code = state.code_to_compile(user_code, compilation_mode);
        let so_file = self.module.compile(&code, &state.config)?;

        if compilation_mode == CompilationMode::NoCatchExpectError {
            // Uh-oh, caller was expecting an error, return OK and the caller can return the
            // original error.
            return Ok(ExecutionArtifacts {
                output: EvalOutputs::new(),
            });
        }
        phases.phase_complete("Final compile");

        let output = self.run_and_capture_output(state, &so_file, callbacks)?;
        Ok(ExecutionArtifacts { output })
    }

    pub(crate) fn write_cargo_toml(&self, state: &ContextState) -> Result<()> {
        self.module.write_cargo_toml(state)?;
        self.module.write_config_toml(state)?;
        Ok(())
    }

    fn fix_variable_types(
        &mut self,
        state: &mut ContextState,
        code: CodeBlock,
    ) -> Result<(), Error> {
        self.analyzer.set_source(code.code_string())?;
        for (
            variable_name,
            VariableInfo {
                type_name,
                is_mutable,
            },
        ) in self.analyzer.top_level_variables("evcxr_analysis_wrapper")
        {
            // We don't want to try to store evcxr_variable_store into itself, so we ignore it.
            if variable_name == "evcxr_variable_store" {
                continue;
            }
            let type_name = match type_name {
                TypeName::Named(x) => x,
                TypeName::Closure => bail!(
                    "The variable `{}` is a closure, which cannot be persisted.\n\
                     You can however persist closures if you box them. e.g.:\n\
                     let f: Box<dyn Fn()> = Box::new(|| {{println!(\"foo\")}});\n\
                     Alternatively, you can prevent evcxr from attempting to persist\n\
                     the variable by wrapping your code in braces.",
                    variable_name
                ),
                TypeName::Unknown => bail!(
                    "Couldn't automatically determine type of variable `{}`.\n\
                     Please give it an explicit type.",
                    variable_name
                ),
            };
            // For now, we need to look for and escape any reserved words. This should probably in
            // theory be done in rust analyzer in a less hacky way.
            let type_name = replace_reserved_words_in_type(&type_name);
            state
                .variable_states
                .entry(variable_name)
                .or_insert_with(|| VariableState {
                    type_name: String::new(),
                    is_mut: is_mutable,
                    move_state: VariableMoveState::New,
                    definition_span: None,
                })
                .type_name = type_name;
        }
        Ok(())
    }

    fn run_and_capture_output(
        &mut self,
        state: &mut ContextState,
        so_file: &SoFile,
        callbacks: &mut EvalCallbacks,
    ) -> Result<EvalOutputs, Error> {
        let mut output = EvalOutputs::new();
        // TODO: We should probably send an OsString not a String. Otherwise
        // things won't work if the path isn't UTF-8 - apparently that's a thing
        // on some platforms.
        let fn_name = state.current_user_fn_name();
        self.child_process.send(&format!(
            "LOAD_AND_RUN {} {}",
            so_file.path.to_string_lossy(),
            fn_name,
        ))?;

        state.build_num += 1;

        let mut got_panic = false;
        let mut lost_variables = Vec::new();
        static MIME_OUTPUT: Lazy<Regex> =
            Lazy::new(|| Regex::new("EVCXR_BEGIN_CONTENT ([^ ]+)").unwrap());
        loop {
            let line = self.child_process.recv_line()?;
            if line == runtime::EVCXR_EXECUTION_COMPLETE {
                break;
            }
            if line == PANIC_NOTIFICATION {
                got_panic = true;
            } else if line.starts_with(evcxr_input::GET_CMD) {
                let is_password = line.starts_with(evcxr_input::GET_CMD_PASSWORD);
                let prompt = line.split(':').nth(1).unwrap_or_default().to_owned();
                self.child_process
                    .send(&(callbacks.input_reader)(InputRequest {
                        prompt,
                        is_password,
                    }))?;
            } else if line == evcxr_internal_runtime::USER_ERROR_OCCURRED {
                // A question mark operator in user code triggered an early
                // return. Any newly defined variables won't have been stored.
                state
                    .variable_states
                    .retain(|_variable_name, variable_state| {
                        variable_state.move_state != VariableMoveState::New
                    });
            } else if let Some(variable_name) =
                line.strip_prefix(evcxr_internal_runtime::VARIABLE_CHANGED_TYPE)
            {
                lost_variables.push(variable_name.to_owned());
            } else if let Some(captures) = MIME_OUTPUT.captures(&line) {
                let mime_type = captures[1].to_owned();
                let mut content = String::new();
                loop {
                    let line = self.child_process.recv_line()?;
                    if line == "EVCXR_END_CONTENT" {
                        break;
                    }
                    if line == PANIC_NOTIFICATION {
                        got_panic = true;
                        break;
                    }
                    if !content.is_empty() {
                        content.push('\n');
                    }
                    content.push_str(&line);
                }
                output.content_by_mime_type.insert(mime_type, content);
            } else {
                // Note, errors sending are ignored, since it just means the
                // user of the library has dropped the Receiver.
                let _ = self.stdout_sender.send(line);
            }
        }
        if got_panic {
            state
                .variable_states
                .retain(|_variable_name, variable_state| {
                    variable_state.move_state != VariableMoveState::New
                });
        } else if !lost_variables.is_empty() {
            return Err(Error::TypeRedefinedVariablesLost(lost_variables));
        }
        Ok(output)
    }

    fn attempt_to_fix_error(
        &mut self,
        error: &CompilationError,
        user_code: &mut CodeBlock,
        state: &mut ContextState,
        fixed_errors: &mut HashSet<&'static str>,
    ) -> Result<(), Error> {
        for code_origin in &error.code_origins {
            match code_origin {
                CodeKind::PackVariable { variable_name } => {
                    if error.code() == Some("E0382") {
                        // Use of moved value.
                        state.variable_states.remove(variable_name);
                        fixed_errors.insert("Captured value");
                    } else if error.code() == Some("E0425") {
                        // cannot find value in scope.
                        state.variable_states.remove(variable_name);
                        fixed_errors.insert("Variable moved");
                    } else if error.code() == Some("E0603") {
                        if let Some(variable_state) = state.variable_states.remove(variable_name) {
                            bail!(
                                "Failed to determine type of variable `{}`. rustc suggested type \
                             {}, but that's private. Sometimes adding an extern crate will help \
                             rustc suggest the correct public type name, or you can give an \
                             explicit type.",
                                variable_name,
                                variable_state.type_name
                            );
                        }
                    } else if error.code() == Some("E0562")
                        || (error.code().is_none() && error.code_origins.len() == 1)
                    {
                        return non_persistable_type_error(
                            variable_name,
                            &state.variable_states[variable_name].type_name,
                        );
                    }
                }
                CodeKind::WithFallback(fallback) => {
                    user_code.apply_fallback(fallback);
                    fixed_errors.insert("Fallback");
                }
                CodeKind::OriginalUserCode(_) | CodeKind::OtherUserCode => {
                    if error.code() == Some("E0728") && !state.async_mode {
                        state.async_mode = true;
                        if !state.external_deps.contains_key("tokio") {
                            state.add_dep(
                                "tokio",
                                "{version=\"1.34.0\", features=[\"rt\", \"rt-multi-thread\"]}",
                            )?;
                            // Rewrite Cargo.toml, since the dependency will probably have been
                            // validated in the process of being added, which will have overwritten
                            // Cargo.toml
                            self.write_cargo_toml(state)?;
                        }
                        fixed_errors.insert("Enabled async mode");
                    } else if error.code() == Some("E0277") && !state.allow_question_mark {
                        state.allow_question_mark = true;
                        fixed_errors.insert("Allow question mark");
                    } else if error.code() == Some("E0658")
                        && error
                            .message()
                            .contains("`let` expressions in this position are experimental")
                    {
                        // PR to add a semicolon is welcome. Ideally we'd not do so here though. It
                        // should really be done based on the parse tree of the code. We currently
                        // have two parsers, syn and rust-analyzer. We'd like to eventually get rid
                        // of syn and just user rust-analyzer, but the code that could potentially
                        // add a semicolon currently uses syn. So ideally we'd replace uses of syn
                        // with rust-analyzer before adding new parse-tree based rules. But PRs that
                        // just use syn to determine when to add a semicolon would also be OK.
                        bail!("Looks like you're missing a semicolon");
                    }
                }
                _ => {}
            }
        }
        Ok(())
    }
}

fn non_persistable_type_error(variable_name: &str, actual_type: &str) -> Result<(), Error> {
    bail!(
        "The variable `{}` has type `{}` which cannot be persisted.\n\
             You might be able to fix this by creating a `Box<dyn YourType>`. e.g.\n\
             let v: Box<dyn core::fmt::Debug> = Box::new(foo());\n\
             Alternatively, you can prevent evcxr from attempting to persist\n\
             the variable by wrapping your code in braces.",
        variable_name,
        actual_type
    );
}

fn fix_path() {
    // If cargo isn't on our path, see if it exists in the same directory as
    // our executable and if it does, add that directory to our PATH.
    if which::which("cargo").is_err() {
        if let Ok(current_exe) = std::env::current_exe() {
            if let Some(bin_dir) = current_exe.parent() {
                if bin_dir.join("cargo").exists() {
                    if let Some(mut path) = std::env::var_os("PATH") {
                        if cfg!(windows) {
                            path.push(";");
                        } else {
                            path.push(":");
                        }
                        path.push(bin_dir);
                        std::env::set_var("PATH", path);
                    }
                }
            }
        }
    }
}

/// Returns whether a type is fully specified. i.e. it doesn't contain any '_'.
fn type_is_fully_specified(ty: &ast::Type) -> bool {
    !AstNode::syntax(ty)
        .descendants()
        .any(|n| n.kind() == SyntaxKind::INFER_TYPE)
}

#[derive(Debug)]
pub struct PhaseDetails {
    pub name: String,
    pub duration: Duration,
}

struct PhaseDetailsBuilder {
    start: Instant,
    phases: Vec<PhaseDetails>,
}

impl PhaseDetailsBuilder {
    fn new() -> PhaseDetailsBuilder {
        PhaseDetailsBuilder {
            start: Instant::now(),
            phases: Vec::new(),
        }
    }

    fn phase_complete(&mut self, name: &str) {
        let new_start = Instant::now();
        self.phases.push(PhaseDetails {
            name: name.to_owned(),
            duration: new_start.duration_since(self.start),
        });
        self.start = new_start;
    }
}

#[derive(Default, Debug)]
pub struct EvalOutputs {
    pub content_by_mime_type: HashMap<String, String>,
    pub timing: Option<Duration>,
    pub phases: Vec<PhaseDetails>,
}

impl EvalOutputs {
    pub fn new() -> EvalOutputs {
        EvalOutputs {
            content_by_mime_type: HashMap::new(),
            timing: None,
            phases: Vec::new(),
        }
    }

    pub fn text_html(text: String, html: String) -> EvalOutputs {
        let mut out = EvalOutputs::new();
        out.content_by_mime_type
            .insert("text/plain".to_owned(), text);
        out.content_by_mime_type
            .insert("text/html".to_owned(), html);
        out
    }

    pub fn is_empty(&self) -> bool {
        self.content_by_mime_type.is_empty()
    }

    pub fn get(&self, mime_type: &str) -> Option<&str> {
        self.content_by_mime_type.get(mime_type).map(String::as_str)
    }

    pub fn merge(&mut self, mut other: EvalOutputs) {
        for (mime_type, content) in other.content_by_mime_type {
            self.content_by_mime_type
                .entry(mime_type)
                .or_default()
                .push_str(&content);
        }
        self.timing = match (self.timing.take(), other.timing) {
            (Some(t1), Some(t2)) => Some(t1 + t2),
            (t1, t2) => t1.or(t2),
        };
        self.phases.append(&mut other.phases);
    }
}

#[derive(Clone, Debug)]
struct VariableState {
    type_name: String,
    is_mut: bool,
    move_state: VariableMoveState,
    definition_span: Option<UserCodeSpan>,
}

#[derive(Clone, Debug)]
struct UserCodeSpan {
    segment_index: usize,
    range: TextRange,
}

#[derive(PartialEq, Eq, Debug, Copy, Clone)]
enum VariableMoveState {
    New,
    Available,
}

struct ExecutionArtifacts {
    output: EvalOutputs,
}

#[derive(Eq, PartialEq, Copy, Clone)]
enum CompilationMode {
    /// User code should be wrapped in catch_unwind and executed.
    RunAndCatchPanics,
    /// User code should be executed without a catch_unwind.
    NoCatch,
    /// Recompile without catch_unwind to try to get better error messages. If compilation succeeds
    /// (hopefully can't happen), don't run the code - caller should return the original message.
    NoCatchExpectError,
}

/// State that is cloned then modified every time we try to compile some code. If compilation
/// succeeds, we keep the modified state, if it fails, we revert to the old state.
#[derive(Clone, Debug)]
pub struct ContextState {
    items_by_name: HashMap<String, CodeBlock>,
    unnamed_items: Vec<CodeBlock>,
    pub(crate) external_deps: HashMap<String, ExternalCrate>,
    // Keyed by crate name. Could use a set, except that the statement might be
    // formatted slightly differently.
    extern_crate_stmts: HashMap<String, String>,
    /// States of variables. Includes variables that have just been defined by
    /// the code about to be executed.
    variable_states: HashMap<String, VariableState>,
    /// State of variables that have been stored. i.e. after the last bit of
    /// code was executed. Doesn't include newly defined variables until after
    /// execution completes.
    stored_variable_states: HashMap<String, VariableState>,
    attributes: HashMap<String, CodeBlock>,
    async_mode: bool,
    allow_question_mark: bool,
    build_num: i32,
    pub(crate) config: Config,
}

impl ContextState {
    fn new(config: Config) -> ContextState {
        ContextState {
            items_by_name: HashMap::new(),
            unnamed_items: vec![],
            external_deps: HashMap::new(),
            extern_crate_stmts: HashMap::new(),
            variable_states: HashMap::new(),
            stored_variable_states: HashMap::new(),
            attributes: HashMap::new(),
            async_mode: false,
            allow_question_mark: false,
            build_num: 0,
            config,
        }
    }

    pub fn time_passes(&self) -> bool {
        self.config.time_passes
    }

    pub fn set_time_passes(&mut self, value: bool) {
        self.config.time_passes = value;
    }

    pub fn set_offline_mode(&mut self, value: bool) {
        self.config.offline_mode = value;
    }

    pub fn set_allow_static_linking(&mut self, value: bool) {
        self.config.allow_static_linking = value;
    }

    pub fn set_sccache(&mut self, enabled: bool) -> Result<(), Error> {
        self.config.set_sccache(enabled)
    }

    pub fn set_cache_bytes(&mut self, bytes: u64) {
        self.config.set_cache_bytes(bytes)
    }

    pub fn cache_bytes(&mut self) -> u64 {
        self.config.cache_bytes()
    }

    pub fn sccache(&self) -> bool {
        self.config.sccache()
    }

    pub fn set_error_format(&mut self, format_str: &str) -> Result<(), Error> {
        for format in ERROR_FORMATS {
            if format.format_str == format_str {
                self.config.error_fmt = format;
                return Ok(());
            }
        }
        bail!(
            "Unsupported error format string. Available options: {}",
            ERROR_FORMATS
                .iter()
                .map(|f| f.format_str)
                .collect::<Vec<_>>()
                .join(", ")
        );
    }

    pub fn error_format(&self) -> &str {
        self.config.error_fmt.format_str
    }

    pub fn error_format_trait(&self) -> &str {
        self.config.error_fmt.format_trait
    }

    pub fn set_linker(&mut self, linker: String) {
        self.config.linker = linker;
    }

    pub fn linker(&self) -> &str {
        &self.config.linker
    }

    pub fn set_codegen_backend(&mut self, value: String) {
        self.config.codegen_backend = if value == "default" {
            None
        } else {
            Some(value)
        };
    }

    pub fn codegen_backend(&mut self) -> &str {
        self.config.codegen_backend.as_deref().unwrap_or("default")
    }

    pub fn preserve_vars_on_panic(&self) -> bool {
        self.config.preserve_vars_on_panic
    }

    pub fn offline_mode(&self) -> bool {
        self.config.offline_mode
    }

    pub fn set_preserve_vars_on_panic(&mut self, value: bool) {
        self.config.preserve_vars_on_panic = value;
    }

    pub fn debug_mode(&self) -> bool {
        self.config.debug_mode
    }

    pub fn set_debug_mode(&mut self, debug_mode: bool) {
        self.config.debug_mode = debug_mode;
    }

    pub fn opt_level(&self) -> &str {
        &self.config.opt_level
    }

    pub fn set_opt_level(&mut self, level: &str) -> Result<(), Error> {
        if level.is_empty() {
            bail!("Optimization level cannot be an empty string");
        }
        level.clone_into(&mut self.config.opt_level);
        Ok(())
    }
    pub fn output_format(&self) -> &str {
        &self.config.output_format
    }

    pub fn set_output_format(&mut self, output_format: String) {
        self.config.output_format = output_format;
    }

    pub fn display_types(&self) -> bool {
        self.config.display_types
    }

    pub fn set_display_types(&mut self, display_types: bool) {
        self.config.display_types = display_types;
    }

    pub fn set_toolchain(&mut self, value: &str) -> Result<()> {
        if let Some(rustc_path) = rustup_tool_path(Some(value), "rustc") {
            self.config.core_extern = core_extern(&rustc_path)?;
            self.config.rustc_path = rustc_path;
        }
        if let Some(cargo_path) = rustup_tool_path(Some(value), "cargo") {
            self.config.cargo_path = cargo_path;
        }
        value.clone_into(&mut self.config.toolchain);
        Ok(())
    }

    pub fn set_build_env(&mut self, key: &str, value: &str) {
        self.config
            .build_envs
            .insert(key.to_owned(), value.to_owned());
    }

    pub fn toolchain(&mut self) -> &str {
        &self.config.toolchain
    }

    /// Adds a crate dependency with the specified name and configuration.
    pub fn add_dep(&mut self, dep: &str, dep_config: &str) -> Result<(), Error> {
        // Avoid repeating dep validation once we're already added it.
        if let Some(existing) = self.external_deps.get(dep) {
            if existing.config == dep_config {
                return Ok(());
            }
        }
        let external = ExternalCrate::new(dep.to_owned(), dep_config.to_owned())?;
        crate::cargo_metadata::validate_dep(&external.name, &external.config, &self.config)?;
        self.external_deps.insert(dep.to_owned(), external);
        Ok(())
    }

    /// Adds a crate dependency at the specified local path
    pub fn add_local_dep(&mut self, dep: &str) -> Result<(), Error> {
        let name = cargo_metadata::parse_crate_name(dep)?;
        self.add_dep(&name, &format!("{{ path = \"{}\" }}", dep))
    }

    /// Clears fields that aren't useful for inclusion in bug reports and which might give away
    /// things like usernames.
    pub(crate) fn clear_non_debug_relevant_fields(&mut self) {
        self.config.tmpdir = PathBuf::from("redacted");
        if self.config.sccache.is_some() {
            self.config.sccache = Some(PathBuf::from("redacted"));
        }
    }

    fn apply_custom_errors(
        &self,
        errors: Vec<CompilationError>,
        user_code: &CodeBlock,
        code_info: &UserCodeInfo,
    ) -> Vec<CompilationError> {
        errors
            .into_iter()
            .filter_map(|error| self.customize_error(error, user_code))
            .map(|mut error| {
                error.fill_lines(code_info);
                error
            })
            .collect()
    }

    /// Customizes errors based on their origins.
    fn customize_error(
        &self,
        error: CompilationError,
        user_code: &CodeBlock,
    ) -> Option<CompilationError> {
        for origin in &error.code_origins {
            if let CodeKind::PackVariable { variable_name } = origin {
                if let Some(definition_span) = &self.variable_states[variable_name].definition_span
                {
                    if let Some(segment) =
                        user_code.segment_with_index(definition_span.segment_index)
                    {
                        if let Some(span) = Span::from_segment(segment, definition_span.range) {
                            return self.replacement_for_pack_variable_error(
                                variable_name,
                                span,
                                segment,
                                &error,
                            );
                        }
                    }
                }
            }
        }
        Some(error)
    }

    fn replacement_for_pack_variable_error(
        &self,
        variable_name: &str,
        variable_span: Span,
        segment: &Segment,
        error: &CompilationError,
    ) -> Option<CompilationError> {
        let message = match error.code().unwrap_or("") {
            "E0382" | "E0505" => {
                // Value used after move. When we go to execute the code, we'll detect this error and
                // remove the variable so it doesn't get stored.
                return None;
            }
            "E0597" => {
                format!(
                    "The variable `{variable_name}` contains a reference with a non-static lifetime so\n\
                    can't be persisted. You can prevent this error by making sure that the\n\
                    variable goes out of scope - i.e. wrapping the code in {{}}."
                )
            }
            _ => {
                return Some(error.clone());
            }
        };
        Some(CompilationError::from_segment_span(
            segment,
            SpannedMessage::from_segment_span(segment, variable_span),
            message,
        ))
    }

    /// Returns whether transitioning to `new_state` might cause compilation
    /// failures. e.g. if `new_state` has extra dependencies, then we must
    /// return true. If we return false, we're saying that the proposed state
    /// change cannot cause compilation failures, so compilation can be skipped
    /// if there is otherwise no code to execute.
    fn state_change_can_fail_compilation(&self, new_state: &ContextState) -> bool {
        (self.extern_crate_stmts != new_state.extern_crate_stmts
            && !new_state.extern_crate_stmts.is_empty())
            || (self.external_deps != new_state.external_deps
                && !new_state.external_deps.is_empty())
            || (self.items_by_name != new_state.items_by_name
                && !new_state.items_by_name.is_empty())
            || (self.config.sccache != new_state.config.sccache)
    }

    pub(crate) fn format_cargo_deps(&self) -> String {
        self.external_deps
            .values()
            .map(|krate| format!("{} = {}\n", krate.name, krate.config))
            .collect::<Vec<_>>()
            .join("")
    }

    fn compilation_mode(&self) -> CompilationMode {
        if self.config.preserve_vars_on_panic {
            CompilationMode::RunAndCatchPanics
        } else {
            CompilationMode::NoCatch
        }
    }

    /// Returns code suitable for analysis purposes. Doesn't attempt to preserve runtime behaviour.
    fn analysis_code(&self, user_code: CodeBlock) -> CodeBlock {
        let mut code = CodeBlock::new()
            .generated("#![allow(unused_imports, unused_mut, dead_code)]")
            .add_all(self.attributes_code())
            .add_all(self.items_code())
            .add_all(self.error_trait_code(true))
            .generated("fn evcxr_variable_store<T: 'static>(_: T) {}")
            .generated("#[allow(unused_variables)]")
            .generated("async fn evcxr_analysis_wrapper(");
        for (var_name, state) in &self.stored_variable_states {
            code = code.generated(format!(
                "{}{}: {},",
                if state.is_mut { "mut " } else { "" },
                var_name,
                state.type_name
            ));
        }
        code = code
            .generated(") -> Result<(), EvcxrUserCodeError> {")
            .add_all(user_code);

        // Pack variable statements in analysis mode are a lot simpler than in compiled mode. We
        // just call a function that enforces that the variable doesn't contain any non-static
        // lifetimes.
        for var_name in self.variable_states.keys() {
            code.pack_variable(
                var_name.clone(),
                format!("evcxr_variable_store({var_name});"),
            );
        }

        code = code.generated("Ok(())").generated("}");
        code
    }

    fn code_to_compile(
        &self,
        user_code: CodeBlock,
        compilation_mode: CompilationMode,
    ) -> CodeBlock {
        let mut code = CodeBlock::new()
            .generated("#![allow(unused_imports, unused_mut, dead_code)]")
            .add_all(self.attributes_code())
            .add_all(self.items_code());
        let has_user_code = !user_code.is_empty();
        if has_user_code {
            code = code.add_all(self.wrap_user_code(user_code, compilation_mode));
        } else {
            // TODO: Add a mechanism to load a crate without any function to call then remove this.
            code = code
                .generated("#[no_mangle]")
                .generated(format!(
                    "pub extern \"C\" fn {}(",
                    self.current_user_fn_name()
                ))
                .generated("mut x: *mut std::os::raw::c_void) -> *mut std::os::raw::c_void {x}");
        }
        code
    }

    fn items_code(&self) -> CodeBlock {
        let mut code = CodeBlock::new().add_all(self.get_imports());
        for item in self.items_by_name.values().chain(self.unnamed_items.iter()) {
            code = code.add_all(item.clone());
        }
        code
    }

    fn attributes_code(&self) -> CodeBlock {
        let mut code = CodeBlock::new();
        for attrib in self.attributes.values() {
            code = code.add_all(attrib.clone());
        }
        code
    }

    fn error_trait_code(&self, for_analysis: bool) -> CodeBlock {
        CodeBlock::new().generated(format!(
            r#"
            struct EvcxrUserCodeError {{}}
            impl<T: {}> From<T> for EvcxrUserCodeError {{
                fn from(error: T) -> Self {{
                    eprintln!("{}", error);
                    {}
                    EvcxrUserCodeError {{}}
                }}
            }}
        "#,
            self.config.error_fmt.format_trait,
            self.config.error_fmt.format_str,
            if for_analysis {
                ""
            } else {
                "println!(\"{}\", evcxr_internal_runtime::USER_ERROR_OCCURRED);"
            }
        ))
    }

    fn wrap_user_code(
        &self,
        mut user_code: CodeBlock,
        compilation_mode: CompilationMode,
    ) -> CodeBlock {
        let needs_variable_store = !self.variable_states.is_empty()
            || !self.stored_variable_states.is_empty()
            || self.async_mode
            || self.allow_question_mark;
        let mut code = CodeBlock::new();
        if self.allow_question_mark {
            code = code.add_all(self.error_trait_code(false));
        }
        if needs_variable_store {
            code = code
                .generated("mod evcxr_internal_runtime {")
                .generated(include_str!("evcxr_internal_runtime.rs"))
                .generated("}");
        }
        code = code.generated("#[no_mangle]").generated(format!(
            "pub extern \"C\" fn {}(",
            self.current_user_fn_name()
        ));
        if needs_variable_store {
            code = code
                .generated("mut evcxr_variable_store: *mut evcxr_internal_runtime::VariableStore)")
                .generated("  -> *mut evcxr_internal_runtime::VariableStore {")
                .generated("if evcxr_variable_store.is_null() {")
                .generated(
                    "  evcxr_variable_store = evcxr_internal_runtime::create_variable_store();",
                )
                .generated("}")
                .generated("let evcxr_variable_store = unsafe {&mut *evcxr_variable_store};")
                .add_all(self.check_variable_statements())
                .add_all(self.load_variable_statements());
            user_code = user_code.add_all(self.store_variable_statements(VariableMoveState::New));
        } else {
            code = code.generated("evcxr_variable_store: *mut u8) -> *mut u8 {");
        }
        if self.async_mode {
            user_code = CodeBlock::new()
                .generated(stringify!(
                let mut mutex = evcxr_variable_store.lazy_arc("evcxr_tokio_runtime",
                    || std::sync::Mutex::new(tokio::runtime::Runtime::new().unwrap())
                );
                // If a previous cell execution did panic, then the mutex may be poisoned.
                match mutex.lock() {
                    Ok(guard) => guard,
                    Err(poisoned) => poisoned.into_inner(),
                }
                ))
                .generated(".block_on(async {")
                .add_all(user_code);
            if self.allow_question_mark {
                user_code = CodeBlock::new()
                    .add_all(user_code)
                    .generated("Ok::<(), EvcxrUserCodeError>(())");
            }
            user_code = user_code.generated("});")
        } else if self.allow_question_mark {
            user_code = CodeBlock::new()
                .generated("let _ = (|| -> std::result::Result<(), EvcxrUserCodeError> {")
                .add_all(user_code)
                .generated("Ok(())})();");
        }
        if compilation_mode == CompilationMode::RunAndCatchPanics {
            if needs_variable_store {
                code = code
                    .generated("match std::panic::catch_unwind(")
                    .generated("  std::panic::AssertUnwindSafe(||{")
                    .add_all(user_code)
                    // Return our local variable store from the closure to be merged back into the
                    // main variable store.
                    .generated("})) { ")
                    .generated("  Ok(_) => {}")
                    .generated("  Err(_) => {")
                    .generated(format!("    println!(\"{PANIC_NOTIFICATION}\");"))
                    .generated("}}");
            } else {
                code = code
                    .generated("if std::panic::catch_unwind(||{")
                    .add_all(user_code)
                    .generated("}).is_err() {")
                    .generated(format!("    println!(\"{PANIC_NOTIFICATION}\");"))
                    .generated("}");
            }
        } else {
            code = code.add_all(user_code);
        }
        if needs_variable_store {
            code = code.add_all(self.store_variable_statements(VariableMoveState::Available));
        }
        code = code.generated("evcxr_variable_store");
        code.generated("}")
    }

    fn store_variable_statements(&self, move_state: VariableMoveState) -> CodeBlock {
        let mut statements = CodeBlock::new();
        for (var_name, var_state) in &self.variable_states {
            if var_state.move_state == move_state {
                statements.pack_variable(
                    var_name.clone(),
                    format!(
                        // Note, we use stringify instead of quoting ourselves since it results in
                        // better errors if the user forgets to close a double-quote in their code.
                        "evcxr_variable_store.put_variable::<{}>(stringify!({var_name}), {var_name});",
                        var_state.type_name
                    ),
                );
            }
        }
        statements
    }

    fn check_variable_statements(&self) -> CodeBlock {
        let mut statements = CodeBlock::new().generated("{let mut vars_ok = true;");
        for (var_name, var_state) in &self.stored_variable_states {
            statements = statements.generated(format!(
                "vars_ok &= evcxr_variable_store.check_variable::<{}>(stringify!({var_name}));",
                var_state.type_name
            ));
        }
        statements.generated("if !vars_ok {return evcxr_variable_store;}}")
    }

    // Returns code to load values from the variable store back into their variables.
    fn load_variable_statements(&self) -> CodeBlock {
        let mut statements = CodeBlock::new();
        for (var_name, var_state) in &self.stored_variable_states {
            let mutability = if var_state.is_mut { "mut " } else { "" };
            statements.load_variable(format!(
                "let {}{} = evcxr_variable_store.take_variable::<{}>(stringify!({}));",
                mutability, var_name, var_state.type_name, var_name
            ));
        }
        statements
    }

    fn current_user_fn_name(&self) -> String {
        format!("run_user_code_{}", self.build_num)
    }

    fn get_imports(&self) -> CodeBlock {
        let mut extern_stmts = CodeBlock::new();
        for stmt in self.extern_crate_stmts.values() {
            extern_stmts = extern_stmts.other_user_code(stmt.clone());
        }
        extern_stmts
    }

    /// Converts OriginalUserCode to OtherUserCode. OriginalUserCode can only be
    /// used for the current code that's being evaluated, otherwise things like
    /// tab completion will be confused, since there will be multiple bits of
    /// code at a particular offset.
    fn commit_old_user_code(&mut self) {
        for block in self.items_by_name.values_mut() {
            block.commit_old_user_code();
        }
        for block in self.unnamed_items.iter_mut() {
            block.commit_old_user_code();
        }
        for block in self.attributes.values_mut() {
            block.commit_old_user_code();
        }
    }

    /// Applies `user_code` to this state object, returning the updated user
    /// code. Things like use-statements will be removed from the returned code,
    /// as they will have been stored in `self`.
    fn apply(&mut self, user_code: CodeBlock, nodes: &[SyntaxNode]) -> Result<CodeBlock, Error> {
        for variable_state in self.variable_states.values_mut() {
            variable_state.move_state = VariableMoveState::Available;
        }

        let mut code_out = CodeBlock::new();
        let mut previous_item_name = None;
        let num_statements = user_code.segments.len();
        for (statement_index, segment) in user_code.segments.into_iter().enumerate() {
            let node = if let CodeKind::OriginalUserCode(meta) = &segment.kind {
                &nodes[meta.node_index]
            } else {
                code_out = code_out.with_segment(segment);
                continue;
            };
            if let Some(let_stmt) = ast::LetStmt::cast(node.clone()) {
                if let Some(pat) = let_stmt.pat() {
                    self.record_new_locals(pat, let_stmt.ty(), &segment, node.text_range());
                    code_out = code_out.with_segment(segment);
                }
            } else if ast::Attr::can_cast(node.kind()) {
                self.attributes.insert(
                    node.text().to_string(),
                    CodeBlock::new().with_segment(segment),
                );
            } else if ast::Expr::can_cast(node.kind()) {
                if statement_index == num_statements - 1 {
                    if self.config.display_final_expression {
                        code_out = code_out.code_with_fallback(
                            // First we try calling .evcxr_display().
                            CodeBlock::new()
                                .generated("(")
                                .with_segment(segment.clone())
                                .generated(").evcxr_display();")
                                .code_string(),
                            // If that fails, we try debug format.
                            if self.config.display_types {
                                CodeBlock::new()
                                .generated(SEND_TEXT_PLAIN_DEF)
                                .generated(GET_TYPE_NAME_DEF)
                                .generated("{ let r = &(")
                                .with_segment(segment)
                                .generated(format!(
                                    "); evcxr_send_text_plain(&format!(\": {{}} = {}\", evcxr_get_type_name(r), r)); }};",
                                    self.config.output_format
                                ))
                            } else {
                                CodeBlock::new()
                                .generated(SEND_TEXT_PLAIN_DEF)
                                .generated(format!(
                                    "evcxr_send_text_plain(&format!(\"{}\",&(\n",
                                    self.config.output_format
                                ))
                                .with_segment(segment)
                                .generated(")));")
                                },
                            );
                    } else {
                        code_out = code_out
                            .generated("let _ = ")
                            .with_segment(segment)
                            .generated(";");
                    }
                } else {
                    // We got an expression, but it wasn't the last statement,
                    // so don't try to print it. Yes, this is possible. For
                    // example `for x in y {}` is an expression. See the test
                    // non_semi_statements.
                    code_out = code_out.with_segment(segment);
                }
            } else if let Some(item) = ast::Item::cast(node.clone()) {
                match item {
                    ast::Item::ExternCrate(extern_crate) => {
                        if let Some(crate_name) = extern_crate.name_ref() {
                            let crate_name = crate_name.text().to_string();
                            if !self.dependency_lib_names()?.contains(&crate_name) {
                                self.external_deps
                                    .entry(crate_name.clone())
                                    .or_insert_with(|| {
                                        ExternalCrate::new(crate_name.clone(), "\"*\"".to_owned())
                                            .unwrap()
                                    });
                            }
                            self.extern_crate_stmts
                                .insert(crate_name, segment.code.clone());
                        }
                    }
                    ast::Item::MacroRules(macro_rules) => {
                        if let Some(name) = ast::HasName::name(&macro_rules) {
                            let item_block = CodeBlock::new().with_segment(segment);
                            self.items_by_name
                                .insert(name.text().to_string(), item_block);
                        } else {
                            code_out = code_out.with_segment(segment);
                        }
                    }
                    ast::Item::Use(use_stmt) => {
                        if let Some(use_tree) = use_stmt.use_tree() {
                            if self.config.expand_use_statements {
                                // This mode is used for normal execution as it results in all named
                                // items being stored separately, which permits future code to
                                // deduplicate / replace those items. It doesn't however preserve
                                // traceability back to the original user's code, so isn't so useful
                                // for analysis purposes.
                                crate::use_trees::use_tree_names_do(&use_tree, &mut |import| {
                                    match import {
                                        Import::Unnamed(code) => {
                                            self.unnamed_items
                                                .push(CodeBlock::new().other_user_code(code));
                                        }
                                        Import::Named { name, code } => {
                                            self.items_by_name.insert(
                                                name,
                                                CodeBlock::new().other_user_code(code),
                                            );
                                        }
                                    }
                                });
                            } else {
                                // This mode finds all names that the use statement expands to, then
                                // removes any previous definitions of those names and then adds the
                                // original user code as-is. This allows error reporting on the
                                // added line. It's only good for one-off usage though, since all
                                // the names get put into `unnamed_items`, so can't get tracked.
                                // Fortunately this is fine for analysis purposes, since we always
                                // through away the state after we're done with analysis.
                                crate::use_trees::use_tree_names_do(&use_tree, &mut |import| {
                                    if let Import::Named { name, .. } = import {
                                        self.items_by_name.remove(&name);
                                    }
                                });
                                self.unnamed_items
                                    .push(CodeBlock::new().with_segment(segment));
                            }
                        } else {
                            // No use-tree probably means something is malformed, just put it into
                            // the output as-is so that we can get proper error reporting.
                            code_out = code_out.with_segment(segment);
                        }
                    }
                    item => {
                        let item_block = CodeBlock::new().with_segment(segment);
                        if let Some(item_name) = item::item_name(&item) {
                            *self.items_by_name.entry(item_name.to_owned()).or_default() =
                                item_block;
                            previous_item_name = Some(item_name);
                        } else if let Some(item_name) = &previous_item_name {
                            // unwrap below should never fail because we put
                            // that key in the map on a previous iteration,
                            // otherwise we wouldn't have had a value in
                            // `previous_item_name`.
                            self.items_by_name
                                .get_mut(item_name)
                                .unwrap()
                                .modify(move |block_for_name| block_for_name.add_all(item_block));
                        } else {
                            self.unnamed_items.push(item_block);
                        }
                    }
                }
            } else {
                code_out = code_out.with_segment(segment);
            }
        }
        Ok(code_out)
    }

    fn dependency_lib_names(&self) -> Result<Vec<String>> {
        cargo_metadata::get_library_names(&self.config)
    }

    fn record_new_locals(
        &mut self,
        pat: ast::Pat,
        opt_ty: Option<ast::Type>,
        segment: &Segment,
        let_stmt_range: TextRange,
    ) {
        match pat {
            ast::Pat::IdentPat(ident) => self.record_local(ident, opt_ty, segment, let_stmt_range),
            ast::Pat::RecordPat(ref pat_struct) => {
                if let Some(record_fields) = pat_struct.record_pat_field_list() {
                    for field in record_fields.fields() {
                        if let Some(pat) = field.pat() {
                            self.record_new_locals(pat, None, segment, let_stmt_range);
                        }
                    }
                }
            }
            ast::Pat::TuplePat(ref pat_tuple) => {
                for pat in pat_tuple.fields() {
                    self.record_new_locals(pat, None, segment, let_stmt_range);
                }
            }
            ast::Pat::TupleStructPat(ref pat_tuple) => {
                for pat in pat_tuple.fields() {
                    self.record_new_locals(pat, None, segment, let_stmt_range);
                }
            }
            _ => {}
        }
    }

    fn record_local(
        &mut self,
        pat_ident: ast::IdentPat,
        opt_ty: Option<ast::Type>,
        segment: &Segment,
        let_stmt_range: TextRange,
    ) {
        // Default new variables to some type, say String. Assuming it isn't a
        // String, we'll get a compilation error when we try to move the
        // variable into our variable store, then we'll see what type the error
        // message says and fix it up. Hacky huh? If the user gave an explicit
        // type, we'll use that for all variables in that assignment (probably
        // only correct if it's a single variable). This gives the user a way to
        // force the type if rustc is giving us a bad suggestion.
        let type_name = match opt_ty {
            Some(ty) if type_is_fully_specified(&ty) => format!("{}", AstNode::syntax(&ty).text()),
            _ => "String".to_owned(),
        };
        if let Some(name) = ast::HasName::name(&pat_ident) {
            self.variable_states.insert(
                name.text().to_string(),
                VariableState {
                    type_name,
                    is_mut: pat_ident.mut_token().is_some(),
                    // All new locals will initially be defined only inside our catch_unwind
                    // block.
                    move_state: VariableMoveState::New,
                    definition_span: segment.sequence.map(|segment_index| {
                        let range = name.syntax().text_range() - let_stmt_range.start();
                        UserCodeSpan {
                            segment_index,
                            range,
                        }
                    }),
                },
            );
        }
    }
}

// Returns the path to `tool` (rustc or cargo) that rustup will use, or None if anything goes wrong
// (e.g. rustup isn't available). By invoking this binary directly, we avoid having rustup decide
// which binary to invoke each time we compile. Doing this for cargo reduces eval time for a trivial
// bit of code from about 140ms to 109ms. Doing it for rustc as well further reduces it to about
// 75ms.
fn rustup_tool_path(toolchain: Option<&str>, tool: &str) -> Option<PathBuf> {
    let mut cmd = Command::new("rustup");
    if let Some(toolchain) = toolchain {
        cmd.arg("+".to_owned() + toolchain);
    }
    let output = cmd.arg("which").arg(tool).output().ok()?;
    if !output.status.success() {
        return None;
    }
    Some(PathBuf::from(
        std::str::from_utf8(&output.stdout).ok()?.trim().to_owned(),
    ))
}

/// Returns the path to `tool` (cargo or rustc), first attempting to use rustup, then failing that
/// looking for the tool on the PATH and failing that checking if `fallback` exists. If all that
/// fails, then returns an error. `fallback` should be the path to the tool at compile time and is a
/// last resort for handling the case where the user does `cargo install` from a shell that has rust
/// tools on their path, but then runs evcxr (most like the jupyter kernel) without their path set
/// correctly. This mostly happens when people set PATH in their bashrc, then run evcxr_jupyter from
/// vscode.
fn default_tool_path(tool: &str, fallback: &str) -> Result<PathBuf> {
    if let Some(path) = rustup_tool_path(None, tool) {
        return Ok(path);
    }
    if let Ok(path) = which::which(tool) {
        return Ok(path);
    }
    let path = PathBuf::from(fallback);
    if path.exists() {
        // For security reasons, we only use the fallback path if it's in the user's home directory.
        // This is probably a bit paranoid, but we'd like to avoid the situation where someone
        // downloads a pre-built evcxr binary and runs it and someone else on the system knows
        // they're going to do this, so puts a malicious cargo/rustc binary at the location of the
        // fallback path.
        if let Some(home) = dirs::home_dir() {
            if path.starts_with(home) {
                // Note, if the user is using rustup, then we're likely returning the path to the
                // rustup proxy, so they won't in this case get the speedup from bypassing the
                // proxy... but at least thing will work. The complexity required to bypass in this
                // case doesn't seem worth it.
                return Ok(path);
            }
        }
    }
    anyhow::bail!("Cannot find `{}` binary", tool);
}

fn default_cargo_path() -> Result<PathBuf> {
    const BUILD_TIME_CARGO_PATH: &str = include_str!(concat!(env!("OUT_DIR"), "/cargo_path"));
    default_tool_path("cargo", BUILD_TIME_CARGO_PATH)
}

fn default_rustc_path() -> Result<PathBuf> {
    const BUILD_TIME_RUSTC_PATH: &str = include_str!(concat!(env!("OUT_DIR"), "/rustc_path"));
    default_tool_path("rustc", BUILD_TIME_RUSTC_PATH)
}

fn get_host_target(rustc_path: &Path) -> Result<String, Error> {
    let output = match Command::new(rustc_path).arg("-Vv").output() {
        Ok(o) => o,
        Err(error) => bail!("Failed to run rustc: {}", error),
    };
    let stdout = std::str::from_utf8(&output.stdout)?;
    let stderr = std::str::from_utf8(&output.stderr)?;
    for line in stdout.lines() {
        if let Some(host) = line.strip_prefix("host: ") {
            return Ok(host.to_owned());
        }
    }
    bail!(
        "`{} -Vv` didn't output a host line.\n{}\n{}",
        rustc_path.display(),
        stdout,
        stderr
    );
}

fn replace_reserved_words_in_type(ty: &str) -> String {
    static RESERVED_WORDS: Lazy<Regex> =
        Lazy::new(|| Regex::new("(^|:|<)(async|try)(>|$|:)").unwrap());
    RESERVED_WORDS.replace_all(ty, "${1}r#${2}${3}").to_string()
}

fn core_extern(rustc: &Path) -> Result<OsString> {
    let std_lib = std_lib_path(rustc)?;
    let mut result = OsString::from("core=");
    result.push(std_lib.as_os_str());
    Ok(result)
}

/// Returns the path to the shared object for the rust standard library.
fn std_lib_path(rustc: &Path) -> Result<PathBuf> {
    let libdir_bytes = std::process::Command::new(rustc)
        .arg("--print")
        .arg("target-libdir")
        .output()?
        .stdout;
    let libdir = std::str::from_utf8(&libdir_bytes)?;
    let dir = std::fs::read_dir(libdir.trim())?;
    let prefix = format!("{}std-", crate::module::shared_object_prefix());
    for entry in dir {
        let Ok(entry) = entry else { continue };
        if entry
            .file_name()
            .to_str()
            .is_some_and(|file_name| file_name.starts_with(&prefix))
            && entry
                .path()
                .extension()
                .map(|ext| ext == crate::module::shared_object_extension())
                .unwrap_or(false)
        {
            return Ok(entry.path());
        }
    }
    anyhow::bail!("No libstd found in {libdir}");
}

#[cfg(test)]
mod tests {
    use super::*;
    use ra_ap_syntax::ast::HasAttrs;
    use ra_ap_syntax::SourceFile;

    #[test]
    fn test_replace_reserved_words_in_type() {
        use super::replace_reserved_words_in_type as repl;
        assert_eq!(repl("asyncstart"), "asyncstart");
        assert_eq!(repl("endasync"), "endasync");
        assert_eq!(repl("async::foo"), "r#async::foo");
        assert_eq!(repl("foo::async::bar"), "foo::r#async::bar");
        assert_eq!(repl("foo::async::async::bar"), "foo::r#async::r#async::bar");
        assert_eq!(repl("Bar<async::foo::Baz>"), "Bar<r#async::foo::Baz>");
    }

    fn create_state() -> ContextState {
        let config = Config::new(
            PathBuf::from("/dummy_path"),
            PathBuf::from("/dummy_evcxr_bin"),
        )
        .unwrap();
        ContextState::new(config)
    }

    #[test]
    fn test_attributes() {
        let mut state = create_state();
        let (user_code, code_info) = CodeBlock::from_original_user_code(stringify!(
            #![feature(some_other_feature)]
            fn foo() {}
            let x = 10;
        ));
        let user_code = state.apply(user_code, &code_info.nodes).unwrap();
        let final_code = state.code_to_compile(user_code, CompilationMode::NoCatch);
        let source_file =
            SourceFile::parse(&final_code.code_string(), crate::rust_analyzer::EDITION)
                .ok()
                .unwrap();
        let mut attrs: Vec<String> = source_file
            .attrs()
            .map(|attr| attr.syntax().text().to_string().replace(' ', ""))
            .collect();
        attrs.sort();
        assert_eq!(
            attrs,
            vec![
                "#![allow(unused_imports,unused_mut,dead_code)]".to_owned(),
                "#![feature(some_other_feature)]".to_owned(),
            ]
        );
    }
}<|MERGE_RESOLUTION|>--- conflicted
+++ resolved
@@ -506,26 +506,10 @@
     pub fn with_subprocess_command(
         mut subprocess_command: std::process::Command,
     ) -> Result<(EvalContext, EvalContextOutputs), Error> {
-<<<<<<< HEAD
-        let mut opt_tmpdir = None;
-        let mut tmpdir_path;
-        let init_config = InitConfig::parse_as_one_step()?;
-        if let Some(from_config) = init_config.tmpdir {
-            tmpdir_path = from_config;
-        } else {
-            let tmpdir = tempfile::tempdir()?;
-            tmpdir_path = PathBuf::from(tmpdir.path());
-            opt_tmpdir = Some(tmpdir);
-        }
-        if !tmpdir_path.is_absolute() {
-            tmpdir_path = std::env::current_dir()?.join(tmpdir_path);
-        }
-=======
         let parsed_config = toml_parse::ConfigToml::find_then_parse()?;
         let tmpdir_var = parsed_config.get_tmp_dir()?;
         let tmpdir_path = tmpdir_var.get_path()?;
         let opt_tmpdir = tmpdir_var.get_opt_tmpdir();
->>>>>>> 877bb353
         let analyzer = RustAnalyzer::new(&tmpdir_path)?;
         let module = Module::new()?;
         let mut initial_config =
